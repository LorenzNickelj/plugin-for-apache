--- conflicted
+++ resolved
@@ -17,8 +17,6 @@
 Note that the LinkedIn build system occasionally requires that we skip a version bump, so you will
 see a few skipped version numbers in the list below.
 
-<<<<<<< HEAD
-=======
 0.6.8
 
 * Fixups on HadoopJavaJob and HiveJob
@@ -27,7 +25,6 @@
 * LIHADOOP-13681 Oozie Hadoop DSL Compiler support all job types
 * Added xsd schemas for different job types.
 
->>>>>>> 97876556
 0.6.7
 
 * LIHADOOP-14566 SparkPlugin does not read application parameters
