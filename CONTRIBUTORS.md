<!--
Copyright 2015 LinkedIn Corp.

Licensed under the Apache License, Version 2.0 (the "License"); you may not
use this file except in compliance with the License. You may obtain a copy of
the License at

http://www.apache.org/licenses/LICENSE-2.0

Unless required by applicable law or agreed to in writing, software
distributed under the License is distributed on an "AS IS" BASIS, WITHOUT
WARRANTIES OR CONDITIONS OF ANY KIND, either express or implied. See the
License for the specific language governing permissions and limitations under
the License.
-->

### Author

The LinkedIn Gradle Plugin for Apache Hadoop was designed and created by Alex Bain. The design of
the LinkedIn Gradle DSL for Apache Hadoop was influenced by
[azkaban-rb](https://github.com/matthayes/azkaban-rb) from Matthew Hayes and by input from Will
Vaughan.

### Contributors

The following were contributed by Jun "Tony" Zhou. Thanks, Tony!
* `Added python Spark support for runSparkJob task.`
* `Added support for submitting python Spark applications with Spark job type. Corresponsing tests are added.`
* `Added application running mode check in Spark plugin. Spark job now run on YARN cluster unless explicitly specified otherwise.`

The following were contributed by Jin Hyuk Chang. Thanks, Jin Hyuk!
* `DSS-5053: Added Hive ORC table as a source in hdfsToTeradata job type.`
* `DSS-4743: Hadoop DSL for SQL job type. Adding encrypted password support on Teradata job type in Hadoop DSL.`
* `DSS-3870: Hadoop DSL for new Azkaban job type. Teradata <-> HDFS, HDFS -> Espresso, and Gobblin`

The following were contributed by Anthony Hsu. Thanks, Anthony!
* `LIHADOOP-16591: ligradle azkabanUpload fails with "ClassNotFoundException: org.apache.http.client.methods.HttpPost"`

The following were contributed by Jonathan Hung. Thanks, Jonathan!
* `TOOLS-67569 Block Hadoop Client Teams from checking in Hadoop Jars in their MP`

The following were contributed by Anant Nag. Thanks, Anant!
* `LIHADOOP-18499 Add extra typed methods for Hadoop DSL SparkJob properties`
* `LIHADOOP-6730: Add clusterProvided configuration for dependency management`
* `LIHADOOP-17034 Create HadoopShell job type in Hadoop DSL`
* `LIHADOOP-16016 Minor bug fix for li-hadoop-plugin`
* `LIHADOOP-15728 Update dependency pattern blacklist rules for li-hadoop-plugin`
* `LIHADOOP-15501 checkDependencies task fails if any of groupID, name or version is null`
* `LIHADOOP-15077 Hadoop plugin should have a feature to control and monitor dependencies specified by the users`
* `Fixups on HadoopJavaJob and HiveJob`
* `LIHADOOP-14506 Hadoop plugin should directly submit jobs to oozie`
* `LIHADOOP-13682 Oozie Hadoop DSL Compiler support property files`
* `LIHADOOP-13681 Oozie Hadoop DSL Compiler support all job types`
* `Added xsd schemas for different job types`
* `LIHADOOP-14566 SparkPlugin does not read application parameters`
* `LIHADOOP-12557 Hadoop Plugin should support launching Spark scripts from a gateway machine`
* `LIHADOOP-14099 Create spark job type in hadoop dsl`
* `LIHADOOP-13660 Hadoop Plugin oozieUpload task should upload the contents of the hadoopZip task`
* `Minor fixes on OozieUploadTask and LiKerberosUtil`
* `LIHADOOP-13353 Hadoop Plugin oozieUpload task should upload to versioned directory.`
* `LIHADOOP-13457 Fix Stackoverflow exception thrown by OozieUploadTask.`
* `LIHADOOP-12771 Prototype Hadoop Plugin Upload Task for Oozie`
* `HADOOP-12726 Style cleanups for Hadoop zip tests`
* `HADOOP-12243 Fix Hadoop Plugin PCL Breakage`
* `HADOOP-10148 Support exclusion list for Hadoop Plugin sources Zip`

The following were contributed by Akshay Rai. Thanks, Akshay!
* `LIHADOOP-12945 Hadoop Plugin azkabanUpload enhancement to print project URL`
* `HADOOP-12243 Fix Hadoop Plugin PCL Breakage`
* `HADOOP-10773 Rewrite li-azkaban2 zip upload tasks for the Hadoop Plugin`
* `HADOOP-8251 Hadoop DSL doesn't use -p flag for mkdir`

The following were contributed by Keith Dsouza. Thanks, Keith!
* `Added support to the KafkaPushJob to accept the disable.auditing property`

The following were contributed by Ragesh Rajagopalan. Thanks, Ragesh!
* `LIHADOOP-20985 azkabanUpload throwing 500 error`
* `DI-584 Login prompt missing when uploading to Azkaban`

The following were contributed by Pranay Hasan Yerra. Thanks, Pranay!
<<<<<<< HEAD
* 'LIHADOOP-21797 Automate the creation of the .azkabanPlugin.json file'
* 'LIHADOOP-21658 Refactor AzkabanUploadTask in Hadoop Plugin by creating AzkabanHelper class'
* 'LIHADOOP-22222 Display Upload Status of Zip while running azkabanUpload task'
=======
* 'LIHADOOP-21658 Refactor AzkabanUploadTask in Hadoop Plugin by creating AzkabanHelper class'

The following were contributed by Pratik Satish. Thanks, Pratik!
* `LIHADOOP-21429 Add HadoopValidatorPlugin with PigValidatorPlugin in its stack
>>>>>>> 84506bd0
<|MERGE_RESOLUTION|>--- conflicted
+++ resolved
@@ -78,13 +78,9 @@
 * `DI-584 Login prompt missing when uploading to Azkaban`
 
 The following were contributed by Pranay Hasan Yerra. Thanks, Pranay!
-<<<<<<< HEAD
 * 'LIHADOOP-21797 Automate the creation of the .azkabanPlugin.json file'
 * 'LIHADOOP-21658 Refactor AzkabanUploadTask in Hadoop Plugin by creating AzkabanHelper class'
 * 'LIHADOOP-22222 Display Upload Status of Zip while running azkabanUpload task'
-=======
-* 'LIHADOOP-21658 Refactor AzkabanUploadTask in Hadoop Plugin by creating AzkabanHelper class'
 
 The following were contributed by Pratik Satish. Thanks, Pratik!
-* `LIHADOOP-21429 Add HadoopValidatorPlugin with PigValidatorPlugin in its stack
->>>>>>> 84506bd0
+* `LIHADOOP-21429 Add HadoopValidatorPlugin with PigValidatorPlugin in its stack